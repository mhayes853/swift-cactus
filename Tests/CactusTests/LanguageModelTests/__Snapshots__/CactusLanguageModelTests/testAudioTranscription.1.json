{
  "slug" : "whisper-small",
  "transcription" : {
    "decode_tokens" : 60,
    "prefill_tokens" : 4,
    "response" : " How? The power of a god cannot be overcome. Zanzan, this is the providence of the world. Even gods are merely beings restricted to the limited power determined by prophets. That power, although great, is not unlimited. That voice, Albrecht! How dare you!<|startoftranscript|>",
<<<<<<< HEAD
    "time_to_first_token_ms" : 6791.57,
    "tokens_per_second" : 33.12,
    "total_time_ms" : 8573.12,
=======
    "time_to_first_token_ms" : 4326.57,
    "tokens_per_second" : 65.68,
    "total_time_ms" : 5224.84,
>>>>>>> 92738136
    "total_tokens" : 64
  }
}<|MERGE_RESOLUTION|>--- conflicted
+++ resolved
@@ -4,15 +4,9 @@
     "decode_tokens" : 60,
     "prefill_tokens" : 4,
     "response" : " How? The power of a god cannot be overcome. Zanzan, this is the providence of the world. Even gods are merely beings restricted to the limited power determined by prophets. That power, although great, is not unlimited. That voice, Albrecht! How dare you!<|startoftranscript|>",
-<<<<<<< HEAD
-    "time_to_first_token_ms" : 6791.57,
-    "tokens_per_second" : 33.12,
-    "total_time_ms" : 8573.12,
-=======
-    "time_to_first_token_ms" : 4326.57,
-    "tokens_per_second" : 65.68,
-    "total_time_ms" : 5224.84,
->>>>>>> 92738136
+    "time_to_first_token_ms" : 4195.99,
+    "tokens_per_second" : 48.71,
+    "total_time_ms" : 5407.24,
     "total_tokens" : 64
   }
 }